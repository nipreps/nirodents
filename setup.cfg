--- conflicted
+++ resolved
@@ -23,14 +23,10 @@
     attrs
     nibabel >= 3.0.1
     nipype ~= 1.5.1
-<<<<<<< HEAD
-    niworkflows ~= 1.3.2
-    templateflow ~= 0.6
-    svgutils == 0.3.1
-=======
     niworkflows >= 1.3.2
     templateflow ~= 0.7.1
->>>>>>> 8fcd6269
+    svgutils == 0.3.1
+
 test_requires =
     coverage < 5
     pytest >= 4.4
